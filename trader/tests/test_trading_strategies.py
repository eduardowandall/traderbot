"""
Testes function-based para estratégias de trading.
Validam comportamento de compra e venda com mínimo de mocking.
"""

from datetime import datetime
from decimal import Decimal

from trader.account import Position, Sides
from trader.trading_strategy import (
    SimpleMovingAverageStrategy,
)

order_counter = 1


def create_position(
    quantity: Decimal = Decimal("0.1"),
    entry_price: Decimal = Decimal("100.0"),
    current_price: Decimal | None = None,
) -> Position:
    """Helper para criar posições de teste"""
    global order_counter
    order_counter += 1
    return Position(
        order_id=f"test-order-{order_counter}",
        symbol="BTC-BRL",
        side=Sides.LONG,
        quantity=quantity,
        entry_price=entry_price,
        entry_time=datetime.now(),
        current_price=current_price or entry_price,
    )


def test_simple_moving_average_strategy_buy_signal():
    """Testa se SMA strategy compra quando SMA curta cruza acima da longa"""
    strategy = SimpleMovingAverageStrategy(short_period=3, long_period=5)

    # Preços que criam tendência de baixa seguida de alta
    prices = [
        Decimal("100"),
        Decimal("95"),
        Decimal("90"),
        Decimal("85"),
        Decimal("80"),  # SMA longa baixa
        Decimal("85"),
        Decimal("90"),
        Decimal("95"),  # SMA curta sobe
    ]

    position = create_position()

    # Alimenta histórico de preços
    for price in prices:
        strategy.on_market_refresh(price, position, [])

    # Deve comprar quando SMA curta > SMA longa
    assert strategy.should_buy(Decimal("95")) is True

    # SMA curta (3): (85+90+95)/3 = 90
    # SMA longa (5): (80+85+90+95)/4 = 87.5 (só tem 4 valores dos últimos 5)
    # Como 90 > 87.5, deve comprar


def test_simple_moving_average_strategy_sell_signal():
    """Testa se SMA strategy vende quando SMA curta cruza abaixo da longa"""
    strategy = SimpleMovingAverageStrategy(short_period=3, long_period=5)

    # Preços que criam tendência de alta seguida de baixa
    prices = [
        Decimal("80"),
        Decimal("85"),
        Decimal("90"),
        Decimal("95"),
        Decimal("100"),  # SMA longa alta
        Decimal("95"),
        Decimal("90"),
        Decimal("85"),  # SMA curta desce
    ]

    position = create_position()

    # Alimenta histórico de preços
    for price in prices:
        strategy.on_market_refresh(price, position, [])

    # Deve vender quando SMA curta < SMA longa
    assert strategy.should_sell(Decimal("85"), position) is True


def test_simple_moving_average_strategy_insufficient_data():
    """Testa se SMA strategy não opera sem dados suficientes"""
    strategy = SimpleMovingAverageStrategy(short_period=10, long_period=30)
    position = create_position()

    # Apenas alguns preços (insuficientes para long_period)
    for price in [Decimal("100"), Decimal("101"), Decimal("102")]:
        strategy.on_market_refresh(price, position, [])

    # Não deve comprar nem vender sem dados suficientes
    assert strategy.should_buy(Decimal("103")) is False
    assert strategy.should_sell(Decimal("103"), position) is False


<<<<<<< HEAD
def test_percentual_position_strategy_initial_buy():
    """Testa se strategy percentual compra na primeira vez (position_price_lock = 0)"""
    strategy = PercentualPositionStrategy(
        percentual_stop_loss=Decimal("0.1"), percentual_gain_treshold=Decimal("0.2")
    )

    # Sem posição inicial, deve comprar
    assert strategy.should_buy(Decimal("100")) is True


def test_percentual_position_strategy_stop_loss_nao_vende_se_preco_aumenta():
    """Testa se strategy percentual não vende se preço aumenta após stop loss"""
    strategy = PercentualPositionStrategy(
        percentual_stop_loss=Decimal("0.1"),  # 10% de stop loss
        percentual_gain_treshold=Decimal("0.1"),
    )

    market_price = Decimal("50")
    position = create_position(entry_price=market_price, quantity=Decimal("1.0"))
    strategy.update_price(market_price, position)
    assert strategy._price_stop_loss() == Decimal("45")
    assert strategy._price_gain_treshold() == Decimal("55")

    market_price = Decimal("100")
    assert strategy.should_sell(market_price, position) is False

    position = create_position(entry_price=market_price, quantity=Decimal("1.0"))
    strategy.update_price(market_price, position)

    assert strategy._price_stop_loss() == Decimal("90")
    assert strategy._price_gain_treshold() == Decimal("110")


def test_percentual_position_strategy_stop_loss():
    """Testa se strategy percentual vende no stop loss"""
    strategy = PercentualPositionStrategy(
        percentual_stop_loss=Decimal("0.1"),  # 10% de stop loss
        percentual_gain_treshold=Decimal("0.1"),
    )

    market_price = Decimal("100")
    position = create_position(entry_price=market_price, quantity=Decimal("1.0"))
    strategy.update_price(market_price, position)
    print(strategy.price_history)
    assert strategy._price_stop_loss() == Decimal("90")
    assert strategy._price_gain_treshold() == Decimal("110")

    market_price = Decimal("80")
    assert strategy.should_sell(market_price, position) is True

    market_price = Decimal("50")
    position = create_position(entry_price=market_price, quantity=Decimal("1.0"))
    strategy.update_price(market_price, position)

    assert strategy._price_stop_loss() == Decimal("45")
    assert strategy._price_gain_treshold() == Decimal("55")


def test_percentual_position_strategy_gain_lock():
    """Testa se strategy percentual atualiza price lock quando atinge gain threshold"""
    strategy = PercentualPositionStrategy(
        percentual_stop_loss=Decimal("0.1"),
        percentual_gain_treshold=Decimal("0.2"),  # 20% de gain threshold
    )

    # Simula entrada em R$ 100
    strategy.position_price_lock = Decimal("100")
    position = create_position(entry_price=Decimal("100"))

    # Preço sobe para R$ 125 (25% de alta, acima do threshold de 20%)
    new_price = Decimal("125")
    strategy.update_price(new_price, position)

    # Price lock deve ser atualizado para o novo preço
    assert strategy.position_price_lock == Decimal("125")


def test_hard_price_strategy_initial_buy():
    """Testa se strategy de preço absoluto compra na primeira vez (price_lock = 0)"""
    strategy = HardPriceStrategy(
        hard_stop_loss=Decimal("10"), hard_gain_treshold=Decimal("20")
    )

    # Adiciona pelo menos um preço ao histórico
    position = create_position()
    strategy.update_price(Decimal("100"), position)

    # Com price_lock inicial = 0, deve comprar (condição: price_history[-1] < market_price or price_lock == 0)
    assert strategy.should_buy(Decimal("101")) is True


def test_hard_price_strategy_stop_loss():
    """Testa se strategy de preço absoluto vende no stop loss"""
    strategy = HardPriceStrategy(
        hard_stop_loss=Decimal("10"),  # R$ 10 de stop loss
        hard_gain_treshold=Decimal("20"),
    )

    # Simula entrada em R$ 100
    strategy.price_lock = Decimal("100")
    position = create_position(entry_price=Decimal("100"))

    # Preço cai para R$ 85 (abaixo do stop loss de R$ 90)
    market_price = Decimal("85")

    # Deve vender (stop loss em R$ 90)
    assert strategy.should_sell(market_price, position) is True


def test_hard_price_strategy_gain_lock():
    """Testa se strategy de preço absoluto atualiza price lock quando atinge gain threshold"""
    strategy = HardPriceStrategy(
        hard_stop_loss=Decimal("10"),
        hard_gain_treshold=Decimal("20"),  # R$ 20 de gain threshold
    )

    # Simula entrada em R$ 100
    strategy.price_lock = Decimal("100")
    position = create_position(entry_price=Decimal("100"))

    # Preço sobe para R$ 125 (acima do threshold de R$ 120)
    new_price = Decimal("125")
    strategy.update_price(new_price, position)

    # Price lock deve ser atualizado para o novo preço
    assert strategy.price_lock == Decimal("125")


=======
>>>>>>> e49d16ef
def test_calculate_quantity_methods():
    """Testa se os métodos de cálculo de quantidade funcionam corretamente"""
    balance = Decimal("1000")
    price = Decimal("100")

    # SMA strategy usa 10% do saldo
    sma_strategy = SimpleMovingAverageStrategy()
    sma_quantity = sma_strategy.calculate_quantity(balance, price)
    expected_sma = (balance * Decimal("0.1")) / price  # 1.0
    assert Decimal(sma_quantity) == expected_sma<|MERGE_RESOLUTION|>--- conflicted
+++ resolved
@@ -103,137 +103,6 @@
     assert strategy.should_sell(Decimal("103"), position) is False
 
 
-<<<<<<< HEAD
-def test_percentual_position_strategy_initial_buy():
-    """Testa se strategy percentual compra na primeira vez (position_price_lock = 0)"""
-    strategy = PercentualPositionStrategy(
-        percentual_stop_loss=Decimal("0.1"), percentual_gain_treshold=Decimal("0.2")
-    )
-
-    # Sem posição inicial, deve comprar
-    assert strategy.should_buy(Decimal("100")) is True
-
-
-def test_percentual_position_strategy_stop_loss_nao_vende_se_preco_aumenta():
-    """Testa se strategy percentual não vende se preço aumenta após stop loss"""
-    strategy = PercentualPositionStrategy(
-        percentual_stop_loss=Decimal("0.1"),  # 10% de stop loss
-        percentual_gain_treshold=Decimal("0.1"),
-    )
-
-    market_price = Decimal("50")
-    position = create_position(entry_price=market_price, quantity=Decimal("1.0"))
-    strategy.update_price(market_price, position)
-    assert strategy._price_stop_loss() == Decimal("45")
-    assert strategy._price_gain_treshold() == Decimal("55")
-
-    market_price = Decimal("100")
-    assert strategy.should_sell(market_price, position) is False
-
-    position = create_position(entry_price=market_price, quantity=Decimal("1.0"))
-    strategy.update_price(market_price, position)
-
-    assert strategy._price_stop_loss() == Decimal("90")
-    assert strategy._price_gain_treshold() == Decimal("110")
-
-
-def test_percentual_position_strategy_stop_loss():
-    """Testa se strategy percentual vende no stop loss"""
-    strategy = PercentualPositionStrategy(
-        percentual_stop_loss=Decimal("0.1"),  # 10% de stop loss
-        percentual_gain_treshold=Decimal("0.1"),
-    )
-
-    market_price = Decimal("100")
-    position = create_position(entry_price=market_price, quantity=Decimal("1.0"))
-    strategy.update_price(market_price, position)
-    print(strategy.price_history)
-    assert strategy._price_stop_loss() == Decimal("90")
-    assert strategy._price_gain_treshold() == Decimal("110")
-
-    market_price = Decimal("80")
-    assert strategy.should_sell(market_price, position) is True
-
-    market_price = Decimal("50")
-    position = create_position(entry_price=market_price, quantity=Decimal("1.0"))
-    strategy.update_price(market_price, position)
-
-    assert strategy._price_stop_loss() == Decimal("45")
-    assert strategy._price_gain_treshold() == Decimal("55")
-
-
-def test_percentual_position_strategy_gain_lock():
-    """Testa se strategy percentual atualiza price lock quando atinge gain threshold"""
-    strategy = PercentualPositionStrategy(
-        percentual_stop_loss=Decimal("0.1"),
-        percentual_gain_treshold=Decimal("0.2"),  # 20% de gain threshold
-    )
-
-    # Simula entrada em R$ 100
-    strategy.position_price_lock = Decimal("100")
-    position = create_position(entry_price=Decimal("100"))
-
-    # Preço sobe para R$ 125 (25% de alta, acima do threshold de 20%)
-    new_price = Decimal("125")
-    strategy.update_price(new_price, position)
-
-    # Price lock deve ser atualizado para o novo preço
-    assert strategy.position_price_lock == Decimal("125")
-
-
-def test_hard_price_strategy_initial_buy():
-    """Testa se strategy de preço absoluto compra na primeira vez (price_lock = 0)"""
-    strategy = HardPriceStrategy(
-        hard_stop_loss=Decimal("10"), hard_gain_treshold=Decimal("20")
-    )
-
-    # Adiciona pelo menos um preço ao histórico
-    position = create_position()
-    strategy.update_price(Decimal("100"), position)
-
-    # Com price_lock inicial = 0, deve comprar (condição: price_history[-1] < market_price or price_lock == 0)
-    assert strategy.should_buy(Decimal("101")) is True
-
-
-def test_hard_price_strategy_stop_loss():
-    """Testa se strategy de preço absoluto vende no stop loss"""
-    strategy = HardPriceStrategy(
-        hard_stop_loss=Decimal("10"),  # R$ 10 de stop loss
-        hard_gain_treshold=Decimal("20"),
-    )
-
-    # Simula entrada em R$ 100
-    strategy.price_lock = Decimal("100")
-    position = create_position(entry_price=Decimal("100"))
-
-    # Preço cai para R$ 85 (abaixo do stop loss de R$ 90)
-    market_price = Decimal("85")
-
-    # Deve vender (stop loss em R$ 90)
-    assert strategy.should_sell(market_price, position) is True
-
-
-def test_hard_price_strategy_gain_lock():
-    """Testa se strategy de preço absoluto atualiza price lock quando atinge gain threshold"""
-    strategy = HardPriceStrategy(
-        hard_stop_loss=Decimal("10"),
-        hard_gain_treshold=Decimal("20"),  # R$ 20 de gain threshold
-    )
-
-    # Simula entrada em R$ 100
-    strategy.price_lock = Decimal("100")
-    position = create_position(entry_price=Decimal("100"))
-
-    # Preço sobe para R$ 125 (acima do threshold de R$ 120)
-    new_price = Decimal("125")
-    strategy.update_price(new_price, position)
-
-    # Price lock deve ser atualizado para o novo preço
-    assert strategy.price_lock == Decimal("125")
-
-
-=======
->>>>>>> e49d16ef
 def test_calculate_quantity_methods():
     """Testa se os métodos de cálculo de quantidade funcionam corretamente"""
     balance = Decimal("1000")
