import argparse
import os

from dotenv import load_dotenv

from trader.account import Account
from trader.api import FakeMercadoBitcoinPrivateAPI, MercadoBitcoinPublicAPI
from trader.api.private_api import MercadoBitcoinPrivateAPI
from trader.bot import TradingBot
from trader.trading_strategy import IterationStrategy


def main():
    parser = argparse.ArgumentParser(description="Execute bot")

    # argumentos gerais
    parser.add_argument(
        "--currency", type=str, required=True, help="Moeda a ser negociada"
    )
    parser.add_argument(
        "--strategy", type=str, required=True, help="Estratégia de trading a ser usada"
    )
    parser.add_argument(
        "--interval", type=int, required=True, help="Intervalo de execução em segundos"
    )
    parser.add_argument(
        "--fake", action="store_true", help="Utiliza API privada FAKE (default: False)"
    )

    # argumentos para estratégia percentual-position
    parser.add_argument(
        "--stop-loss-percentual",
        type=float,
        default=0,
        help="Percentual de stop_loss (required if strategy = percentual-position",
    )
    parser.add_argument(
        "--gain-treshold-percentual",
        type=float,
        default=0,
        help="Percentual de threshold de ganho (required if strategy = percentual-position)",
    )

    args = parser.parse_args()
    # Carregar variáveis do arquivo .env
    load_dotenv()

    # Configurar credenciais (use variáveis de ambiente)
<<<<<<< HEAD
    if args.fake:
        account_api = FakeMercadoBitcoinPrivateAPI()
    else:
        api_key = os.getenv("MB_API_KEY")
        api_secret = os.getenv("MB_API_SECRET")
        if not api_key or not api_secret:
            print("Configure as variáveis MB_API_KEY e MB_API_SECRET")
            return
        account_api = MercadoBitcoinPrivateAPI(api_key, api_secret)
=======
    api_key = os.getenv("MB_API_KEY", "fake_key")
    api_secret = os.getenv("MB_API_SECRET", "fake_secret")

    if not api_key or not api_secret:
        print("Configure as variáveis MB_API_KEY e MB_API_SECRET")
        return
>>>>>>> e49d16ef

    # Inicializar API pública
    public_api = MercadoBitcoinPublicAPI()

    # Configurar estratégia
<<<<<<< HEAD
    if args.strategy == "percentual-position":
        if not args.stop_loss_percentual or not args.gain_treshold_percentual:
            print(
                "Stop loss e gain treshold são argumentos obrigatórios para estratégia percentual-position"
            )
            return
        strategy = PercentualPositionStrategy(
            percentual_stop_loss=Decimal(
                str(round(args.stop_loss_percentual / 100, 2))
            ),
            percentual_gain_treshold=Decimal(
                str(round(args.gain_treshold_percentual / 100, 2))
            ),
        )
    else:
        print("Estratégia não suportada")
        return
=======
    strategy = IterationStrategy(sell_on_iteration=10)
>>>>>>> e49d16ef

    # Configurar conta
    account = Account(account_api, args.currency)

    # Criar e executar bot
    bot = TradingBot(public_api, strategy, account)

    try:
<<<<<<< HEAD
        bot.run(interval=args.interval)
=======
        bot.run(interval=30)
>>>>>>> e49d16ef
    except KeyboardInterrupt:
        bot.stop()


if __name__ == "__main__":
    main()<|MERGE_RESOLUTION|>--- conflicted
+++ resolved
@@ -27,18 +27,12 @@
         "--fake", action="store_true", help="Utiliza API privada FAKE (default: False)"
     )
 
-    # argumentos para estratégia percentual-position
+    # argumentos para estratégia 'interation'
     parser.add_argument(
-        "--stop-loss-percentual",
+        "--sell-on-iteration",
         type=float,
         default=0,
-        help="Percentual de stop_loss (required if strategy = percentual-position",
-    )
-    parser.add_argument(
-        "--gain-treshold-percentual",
-        type=float,
-        default=0,
-        help="Percentual de threshold de ganho (required if strategy = percentual-position)",
+        help="Número de iterações para vender (required if strategy = interation)",
     )
 
     args = parser.parse_args()
@@ -46,7 +40,6 @@
     load_dotenv()
 
     # Configurar credenciais (use variáveis de ambiente)
-<<<<<<< HEAD
     if args.fake:
         account_api = FakeMercadoBitcoinPrivateAPI()
     else:
@@ -56,40 +49,21 @@
             print("Configure as variáveis MB_API_KEY e MB_API_SECRET")
             return
         account_api = MercadoBitcoinPrivateAPI(api_key, api_secret)
-=======
-    api_key = os.getenv("MB_API_KEY", "fake_key")
-    api_secret = os.getenv("MB_API_SECRET", "fake_secret")
-
-    if not api_key or not api_secret:
-        print("Configure as variáveis MB_API_KEY e MB_API_SECRET")
-        return
->>>>>>> e49d16ef
 
     # Inicializar API pública
     public_api = MercadoBitcoinPublicAPI()
 
     # Configurar estratégia
-<<<<<<< HEAD
-    if args.strategy == "percentual-position":
-        if not args.stop_loss_percentual or not args.gain_treshold_percentual:
+    if args.strategy == "interation":
+        if not args.sell_on_iteration:
             print(
-                "Stop loss e gain treshold são argumentos obrigatórios para estratégia percentual-position"
+                "sell-on-iteration é um argumento obrigatório para estratégia 'interation'"
             )
             return
-        strategy = PercentualPositionStrategy(
-            percentual_stop_loss=Decimal(
-                str(round(args.stop_loss_percentual / 100, 2))
-            ),
-            percentual_gain_treshold=Decimal(
-                str(round(args.gain_treshold_percentual / 100, 2))
-            ),
-        )
+        strategy = IterationStrategy(sell_on_iteration=10)
     else:
         print("Estratégia não suportada")
         return
-=======
-    strategy = IterationStrategy(sell_on_iteration=10)
->>>>>>> e49d16ef
 
     # Configurar conta
     account = Account(account_api, args.currency)
@@ -98,11 +72,7 @@
     bot = TradingBot(public_api, strategy, account)
 
     try:
-<<<<<<< HEAD
         bot.run(interval=args.interval)
-=======
-        bot.run(interval=30)
->>>>>>> e49d16ef
     except KeyboardInterrupt:
         bot.stop()
 
